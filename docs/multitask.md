--- conflicted
+++ resolved
@@ -22,26 +22,17 @@
 
 By using multitask you get a very convient class with prompts and names automatically defined. You get `from_response` just like any other `BaseModel` you're able to extract the list of objects data you want with `MultTask.tasks`.
 
-<<<<<<< HEAD
 ```python hl_lines="13"
 import instructor
 from openai import OpenAI
 
 client = instructor.patch(OpenAI())
 
-=======
-```python
-import instructor
-
-# Enable `response_model`
-instructor.patch()
->>>>>>> 2965e08d
 
 class User(BaseModel):
     name: str
     age: int
 
-<<<<<<< HEAD
 
 MultiUser = instructor.MultiTask(User)
 
@@ -51,11 +42,6 @@
     stream=False,
     functions=[MultiUser.openai_schema],
     function_call={"name": MultiUser.openai_schema["name"]},
-=======
-results = openai.ChatCompletion.create(
-    model="gpt-3.5-turbo",
-    response_model=instructor.MultiTask(User)
->>>>>>> 2965e08d
     messages=[
         {
             "role": "user",
@@ -76,11 +62,7 @@
 
 ## Streaming Tasks
 
-<<<<<<< HEAD
 Since a `MultiTask(T)` is well contrained to `tasks: List[T]` we can make assuptions on how tokens are used and provide a helper method that allows you generate tasks as the the tokens are streamed in
-=======
-Since a `MultiTask(T)` is well contrained to `tasks: List[T]` we can make assuptions on how tokens are used and provide a helper method that allows you generate tasks as the the tokens are streamed in. This currently isnt supported via the `response_model` parameter but can be used with the `functions` parameter.
->>>>>>> 2965e08d
 
 Lets look at an example in action with the same class
 
@@ -115,10 +97,6 @@
 
 >>> name="Jason" "age"=10
 >>> name="John" "age"=10
-<<<<<<< HEAD
 ```
 
-This streaming is still a prototype, but should work quite well for simple schemas.
-=======
-```
->>>>>>> 2965e08d
+This streaming is still a prototype, but should work quite well for simple schemas.