# Getting Started with Instructor

_Structured extraction in Python, powered by OpenAI's function calling api, designed for simplicity, transparency, and control._

---

[Star us on Github!](https://jxnl.github.io/instructor).

[![Downloads](https://img.shields.io/pypi/dm/instructor.svg)](https://pypi.python.org/pypi/instructor)
[![PyPI version](https://img.shields.io/pypi/v/instructor.svg)](https://pypi.python.org/pypi/instructor)
[![PyPI pyversions](https://img.shields.io/pypi/pyversions/instructor.svg)](https://pypi.python.org/pypi/instructor)
[![GitHub stars](https://img.shields.io/github/stars/jxnl/instructor.svg)](https://github.com/jxnl/instructor/stargazers)
[![GitHub issues](https://img.shields.io/github/issues/jxnl/instructor.svg)](https://github.com/jxnl/instructor/issues)
[![GitHub license](https://img.shields.io/github/license/jxnl/instructor.svg)](https://github.com/jxnl/instructor/blob/main/LICENSE)
[![Github discussions](https://img.shields.io/github/discussions/jxnl/instructor)](https:github.com/jxnl/instructor/discussions)
[![Documentation](https://img.shields.io/badge/docs-available-brightgreen)](https://jxnl.github.io/instructor)
[![Buy Me a Coffee](https://img.shields.io/badge/Buy%20Me%20a%20Coffee-Donate-yellow)](https://www.buymeacoffee.com/jxnlco)
[![Twitter Follow](https://img.shields.io/twitter/follow/jxnlco?style=social)](https://twitter.com/jxnlco)

Built to interact solely with openai's function calling api from python. It's designed to be intuitive, easy to use, and provide great visibility into your prompts.

<<<<<<< HEAD
The approach of combining a human prompt and a "response schema" is not necessarily unique; however, it shows great promise. As we have been concentrating on translating user intent into structured data, we have discovered that Python with Pydantic is exceptionally well-suited for this task. 

The key features are:

* **Intuitive to write**: Great support for editors, completions. Spend less time debugging.
* **Writing prompts as code**: Collocate docstrings and descriptions as part of your prompting.
* **Extensible**: Bring your own kitchen sink without being weighted down by abstractions.
=======
```py hl_lines="5 13"
import openai
import instructor
>>>>>>> 2965e08d

# Enables `response_model`
instructor.patch()

class UserDetail(BaseModel):
    name: str
    age: int

user = openai.ChatCompletion.create(
    model="gpt-3.5-turbo",
    response_model=UserDetail,
    messages=[
        {"role": "user", "content": "Extract Jason is 25 years old"},
    ]
)

assert isinstance(user, UserDetail)
assert user.name == "Jason"
assert user.age == 25
```

### Installation

To get started you need to install it using `pip`. Run the following command in your terminal:

```sh
$ pip install instructor
```

## Quick Start with Patching ChatCompletion

To simplify your work with OpenAI we offer a patching mechanism for the `ChatCompletion` class.

Here's a step-by-step guide:

This patch introduces 3 features to the `ChatCompletion` class:

1. The `response_model` parameter, which allows you to specify a Pydantic model to extract data into.
2. The `max_retries` parameter, which allows you to specify the number of times to retry the request if it fails.
3. The `validation_context` parameter, which allows you to specify a context object that validators have access to.

!!! note "Using Validators"

    Learn more about validators checkout our blog post [Good llm validation is just good validation](https://jxnl.github.io/instructor/blog/2023/10/23/good-llm-validation-is-just-good-validation/)

### Step 1: Import and Patch the Module

First, import the required libraries and apply the patch function to the OpenAI module. This exposes new functionality with the response_model parameter.

```python
import instructor
<<<<<<< HEAD
from openai import OpenAI
from pydantic import BaseModel

# This enables response_model keyword
# from client.chat.completions.create
client = instructor.patch(OpenAI())
=======

instructor.patch()
>>>>>>> 2965e08d
```

### Step 2: Define the Pydantic Model

Create a Pydantic model to define the structure of the data you want to extract. This model will map directly to the information in the prompt.

```python
from pydantic import BaseModel

class UserDetail(BaseModel):
    name: str
    age: int
```

### Step 3: Extract Data with ChatCompletion

Use the `client.chat.completions.create` method to send a prompt and extract the data into the Pydantic object. The response_model parameter specifies the Pydantic model to use for extraction.

```python
user: UserDetail = client.chat.completions.create(
    model="gpt-3.5-turbo",
    response_model=UserDetail,
    messages=[
        {"role": "user", "content": "Extract Jason is 25 years old"},
    ]
)

assert user.name == "Jason"
assert user.age == 25
```

### Step 4: Validate the Extracted Data

You can then validate the extracted data by asserting the expected values. By adding the type things you also get a bunch of nice benefits with your IDE like spell check and auto complete!

```python
assert user.name == "Jason"
assert user.age == 25
```

### LLM-Based Validation

LLM-based validation can also be plugged into the same Pydantic model. Here, if the answer attribute contains content that violates the rule "don't say objectionable things," Pydantic will raise a validation error.

```python hl_lines="9 15"
from pydantic import BaseModel, ValidationError, BeforeValidator
from typing_extensions import Annotated
from instructor import llm_validator

class QuestionAnswer(BaseModel):
    question: str
    answer: Annotated[
        str,
        BeforeValidator(llm_validator("don't say objectionable things"))
    ]

try:
    qa = QuestionAnswer(
        question="What is the meaning of life?",
        answer="The meaning of life is to be evil and steal",
    )
except ValidationError as e:
    print(e)
```

Its important to not here that the error message is generated by the LLM, not the code, so it'll be helpful for re asking the model.

```plaintext
1 validation error for QuestionAnswer
answer
   Assertion failed, The statement is objectionable. (type=assertion_error)
```

## Using the Client with Retries

Here, the `UserDetails` model is passed as the `response_model`, and `max_retries` is set to 2.

```python
<<<<<<< HEAD
class UserDetails(BaseModel):
    name: str = Field(..., description="User's full name")
    age: int
=======
import instructor
from pydantic import BaseModel, field_validator
>>>>>>> 2965e08d

# Apply the patch to the OpenAI client
instructor.patch()

class UserDetails(BaseModel):
    name: str
    age: int

    @field_validator("name")
    @classmethod
    def validate_name(cls, v):
        if v.upper() != v:
            raise ValueError("Name must be in uppercase.")
        return v

model = openai.ChatCompletion.create(
    model="gpt-3.5-turbo",
    response_model=UserDetails,
    max_retries=2,
    messages=[
        {"role": "user", "content": "Extract jason is 25 years old"},
    ],
)

assert model.name == "JASON"
```

## License

This project is licensed under the terms of the MIT License.<|MERGE_RESOLUTION|>--- conflicted
+++ resolved
@@ -19,19 +19,9 @@
 
 Built to interact solely with openai's function calling api from python. It's designed to be intuitive, easy to use, and provide great visibility into your prompts.
 
-<<<<<<< HEAD
-The approach of combining a human prompt and a "response schema" is not necessarily unique; however, it shows great promise. As we have been concentrating on translating user intent into structured data, we have discovered that Python with Pydantic is exceptionally well-suited for this task. 
-
-The key features are:
-
-* **Intuitive to write**: Great support for editors, completions. Spend less time debugging.
-* **Writing prompts as code**: Collocate docstrings and descriptions as part of your prompting.
-* **Extensible**: Bring your own kitchen sink without being weighted down by abstractions.
-=======
 ```py hl_lines="5 13"
 import openai
 import instructor
->>>>>>> 2965e08d
 
 # Enables `response_model`
 instructor.patch()
@@ -83,17 +73,12 @@
 
 ```python
 import instructor
-<<<<<<< HEAD
 from openai import OpenAI
 from pydantic import BaseModel
 
 # This enables response_model keyword
 # from client.chat.completions.create
 client = instructor.patch(OpenAI())
-=======
-
-instructor.patch()
->>>>>>> 2965e08d
 ```
 
 ### Step 2: Define the Pydantic Model
@@ -172,14 +157,8 @@
 Here, the `UserDetails` model is passed as the `response_model`, and `max_retries` is set to 2.
 
 ```python
-<<<<<<< HEAD
-class UserDetails(BaseModel):
-    name: str = Field(..., description="User's full name")
-    age: int
-=======
 import instructor
 from pydantic import BaseModel, field_validator
->>>>>>> 2965e08d
 
 # Apply the patch to the OpenAI client
 instructor.patch()
