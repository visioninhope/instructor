--- conflicted
+++ resolved
@@ -104,11 +104,7 @@
                 None,
             )
         except (ValidationError, JSONDecodeError) as e:
-<<<<<<< HEAD
-            kwargs["messages"].append(dump_message(response.choices[0].message))
-=======
             kwargs["messages"].append(response.choices[0].message)  # type: ignore
->>>>>>> d42ad0e7
             kwargs["messages"].append(
                 {
                     "role": "user",
